--- conflicted
+++ resolved
@@ -34,13 +34,8 @@
     "check-manifest==0.49",
     "black==24.4.2",
     "pre-commit>=2.19.0",
-<<<<<<< HEAD
     "pytest==8.2.2",
-    "tox==4.6.3",
-=======
-    "pytest==7.4.0",
     "tox==4.15.1",
->>>>>>> 56ef6af0
     "sphinx<7",
     "sphinx-rtd-theme"
 ]
